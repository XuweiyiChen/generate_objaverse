# Render Objaverse

## Generate shell files

```
python rendering/submit_all_generator.py \
  --obj_path ./obj_data/my_glbs \
  --save_dir ./render_output \
  --cpu_count 20 \
  --azimuth_aug 1 \
  --elevation_aug 1 \
  --frame_num 24
```

So you can submit all of them as
```
bash ./submit_all_2.sh
```

## Additional details

You can customize rendering behavior with these flags:

--mode_multi, --mode_static, --mode_front_view, etc. to control rendering styles

--two_rotate=1 to enable two-axis rotation

--azimuth_aug=1 or --elevation_aug=1 for randomized camera views

Note that Camera matrix and everything has been adjusted with respect to blender.

## Other notes

For installation and running rendering individually, please refer to ``README_old.md``.

<<<<<<< HEAD
Special thanks to Hanwen @hwjiang1510 for the depth rendering. A lot of credites go to the Diffusion 4D :)

I have edited # Render Objaverse

## Generate shell files

```
python rendering/submit_all_generator.py \
  --obj_path ./obj_data/my_glbs \
  --save_dir ./render_output \
  --cpu_count 20 \
  --azimuth_aug 1 \
  --elevation_aug 1 \
  --frame_num 24
```

So you can submit all of them as
```
bash ./submit_all_2.sh
```

## Additional details

You can customize rendering behavior with these flags:

--mode_multi, --mode_static, --mode_front_view, etc. to control rendering styles

--two_rotate=1 to enable two-axis rotation

--azimuth_aug=1 or --elevation_aug=1 for randomized camera views

Note that Camera matrix and everything has been adjusted with respect to blender.

## Other notes

For installation and running rendering individually, please refer to ``README_old.md``.

Special thanks to Hanwen @hwjiang1510 for the depth rendering. A lot of credites go to the Diffusion 4D :)

rendering/src/ObjV1_curated.txt has been edited.
=======
Special thanks to Hanwen @hwjiang1510 for the depth rendering. A lot of credites go to the Diffusion 4D :)
>>>>>>> 3c2e5aea
<|MERGE_RESOLUTION|>--- conflicted
+++ resolved
@@ -1,42 +1,4 @@
 # Render Objaverse
-
-## Generate shell files
-
-```
-python rendering/submit_all_generator.py \
-  --obj_path ./obj_data/my_glbs \
-  --save_dir ./render_output \
-  --cpu_count 20 \
-  --azimuth_aug 1 \
-  --elevation_aug 1 \
-  --frame_num 24
-```
-
-So you can submit all of them as
-```
-bash ./submit_all_2.sh
-```
-
-## Additional details
-
-You can customize rendering behavior with these flags:
-
---mode_multi, --mode_static, --mode_front_view, etc. to control rendering styles
-
---two_rotate=1 to enable two-axis rotation
-
---azimuth_aug=1 or --elevation_aug=1 for randomized camera views
-
-Note that Camera matrix and everything has been adjusted with respect to blender.
-
-## Other notes
-
-For installation and running rendering individually, please refer to ``README_old.md``.
-
-<<<<<<< HEAD
-Special thanks to Hanwen @hwjiang1510 for the depth rendering. A lot of credites go to the Diffusion 4D :)
-
-I have edited # Render Objaverse
 
 ## Generate shell files
 
@@ -73,7 +35,4 @@
 
 Special thanks to Hanwen @hwjiang1510 for the depth rendering. A lot of credites go to the Diffusion 4D :)
 
-rendering/src/ObjV1_curated.txt has been edited.
-=======
-Special thanks to Hanwen @hwjiang1510 for the depth rendering. A lot of credites go to the Diffusion 4D :)
->>>>>>> 3c2e5aea
+''rendering/src/ObjV1_curated.txt'' has been edited.